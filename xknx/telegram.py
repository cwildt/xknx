--- conflicted
+++ resolved
@@ -10,8 +10,6 @@
     def __str__(self):
         return "CouldNotParseCEMI"
 
-<<<<<<< HEAD
-=======
 class CEMIMessageCode(Enum):
     """
     FROM NETWORK LAYER TO DATA LINK LAYER
@@ -43,9 +41,7 @@
     L_RAW_IND       =   0x2D
     L_DATA_CON      =   0x2E
     L_RAW_CON       =   0x2F
-	
-
->>>>>>> fbc94f8d
+
 class APCI_COMMAND(Enum):
     GROUP_READ = 1
     GROUP_WRITE = 2
@@ -70,21 +66,12 @@
     ROUTING_INDICATION = 0x0530
     ROUTING_LOST_MESSAGE = 0x0531
     UNKNOWN = 0x0000
-<<<<<<< HEAD
 
 class CEMIFrame():
     """Representation of a CEMI Frame."""
 
-    def __init__(self, cemi = None):
-        """Initialize object."""
-=======
-	
-class CEMIMessage():
-    """KNXIP CEMI message frame"""
-	
     def __init__(self, cemi = None):      
-        """CEMIMessage __init__ object."""
->>>>>>> fbc94f8d
+        """CEMIFrame __init__ object."""
         self.code = 0
         self.ctl1 = 0
         self.ctl2 = 0
@@ -96,11 +83,8 @@
         self.data = [0]
         if cemi != None:
             self._from_cemi_frame(cemi)
-<<<<<<< HEAD
-
-=======
-			
-			
+
+
     def _init_group(self, dst_addr = Address()):
         """CEMIMessage _init_group"""
         """
@@ -175,7 +159,6 @@
         else:
             self.data = data
 		
->>>>>>> fbc94f8d
     def _from_cemi_frame(self, cemi):
 
         """Create a new CEMIFrame initialized from the given CEMI data."""
@@ -207,12 +190,8 @@
             self.data = [apci & 0x2f]
         else:
             self.data = cemi[11 + offset:]
-<<<<<<< HEAD
-
-
-=======
-			
->>>>>>> fbc94f8d
+
+
     def _to_cemi_frame(self):
         """Convert the CEMI frame object to its byte representation. Not testet"""
         cemi = [self.code.value, 0x00, self.ctl1, self.ctl2,
@@ -321,13 +300,8 @@
             self.payload.append(data[16+x])
 
     def __str__(self):
-<<<<<<< HEAD
-        return "<KNXIPFrame IPBody->HeaderLength={0}, ProtocolVersion={1}, ServiceType={2}, Reserve={3}, TotalLength={4} {5}>".format(self.headerLength, self.protocolVersion, self.serviceTypeIdent, self.b4Reserve, self.totalLength, self.cemi)
-
-=======
-        return "<KNXIPFrame->HeaderLength={0}, ProtocolVersion={1}, ServiceType={2}, Reserve={3}, TotalLength={4}>\n<CEMIFrame->SourceAddress={5}, DestinationAddress={6}, MessageCode={9}, Command={7}, Data={8}>".format(self.headerLength, self.protocolVersion, self.serviceTypeIdent, self.b4Reserve, self.totalLength, self.message.src_addr, self.message.dst_addr, self.message.cmd, self.message.data, self.message.code)
-	
->>>>>>> fbc94f8d
+        return "<KNXIPFrame HeaderLength={0}, ProtocolVersion={1}, ServiceType={2}, Reserve={3}, TotalLength={4} {5}>".format(self.headerLength, self.protocolVersion, self.serviceTypeIdent, self.b4Reserve, self.totalLength, self.cemi)
+
     def print_data(self, data):
         i = 0;
         for b in data:
