"""
Module for queing telegrams.

When a device wants to sends a telegram to the KNX bus, it has to queue it to the TelegramQueue within XKNX.

The underlaying KNXIPInterface will poll the queue and send the packets to the correct KNX/IP abstraction (Tunneling or Routing).

You may register callbacks to be notified if a telegram was pushed to the queue.
"""
import asyncio

<<<<<<< HEAD
from xknx.exceptions import XKNXException
from xknx.telegram import TelegramDirection, TelegramType
=======
from xknx.exceptions import CommunicationError, XKNXException
from xknx.telegram import TelegramDirection
>>>>>>> 1e63b8d9


class TelegramQueue:
    """Class for telegram queue."""

    class Callback:
        """Callback class for handling telegram received callbacks."""

        # pylint: disable=too-few-public-methods

        def __init__(self, callback, address_filters=None):
            """Initialize Callback class."""
            self.callback = callback
            self.address_filters = address_filters

        def is_within_filter(self, telegram):
            """Test if callback is filtering for group address."""
            if self.address_filters is None:
                return True
            for address_filter in self.address_filters:
                if address_filter.match(telegram.group_address):
                    return True
            return False

    def __init__(self, xknx):
        """Initialize TelegramQueue class."""
        self.xknx = xknx
        self.telegram_received_cbs = []
        self.outgoing_queue = asyncio.Queue()
        self._consumer_task = None

    def register_telegram_received_cb(self, telegram_received_cb, address_filters=None):
        """Register callback for a telegram beeing received from KNX bus."""
        callback = TelegramQueue.Callback(telegram_received_cb, address_filters)
        self.telegram_received_cbs.append(callback)
        return callback

    def unregister_telegram_received_cb(self, telegram_received_cb):
        """Unregister callback for a telegram beeing received from KNX bus."""
        self.telegram_received_cbs.remove(telegram_received_cb)

    async def start(self):
        """Start telegram queue."""
        self._consumer_task = asyncio.gather(
            self._telegram_consumer(), self._outgoing_rate_limiter()
        )

    async def stop(self):
        """Stop telegram queue."""
        self.xknx.logger.debug("Stopping TelegramQueue")
        # If a None object is pushed to the queue, the queue stops
        await self.xknx.telegrams.put(None)
        await self._consumer_task

    async def _telegram_consumer(self):
        """Endless loop for processing telegrams."""
        while True:
            telegram = await self.xknx.telegrams.get()
            # Breaking up queue if None is pushed to the queue
            if telegram is None:
                self.outgoing_queue.put_nowait(None)
                await self.outgoing_queue.join()
                self.xknx.telegrams.task_done()
                break

            try:
                if telegram.direction == TelegramDirection.INCOMING:
                    await self.process_telegram_incoming(telegram)
                    self.xknx.telegrams.task_done()
                elif telegram.direction == TelegramDirection.OUTGOING:
                    self.outgoing_queue.put_nowait(telegram)
                    # self.xknx.telegrams.task_done() for outgoing is called in _outgoing_rate_limiter.
            except XKNXException as ex:
                self.xknx.logger.error("Error while processing telegram %s", ex)

    async def _outgoing_rate_limiter(self):
        """Endless loop for processing outgoing telegrams."""
        while True:
            telegram = await self.outgoing_queue.get()
            # Breaking up queue if None is pushed to the queue
            if telegram is None:
                self.outgoing_queue.task_done()
                break

            try:
                await self.process_telegram_outgoing(telegram)
            except CommunicationError as ex:
                if ex.should_log:
                    self.xknx.logger.warning(ex)
            except XKNXException as ex:
                self.xknx.logger.error(
                    "Error while processing outgoing telegram %s", ex
                )
            finally:
                self.outgoing_queue.task_done()
                self.xknx.telegrams.task_done()

            # limit rate to knx bus - defaults to 20 per second
            if self.xknx.rate_limit:
                await asyncio.sleep(1 / self.xknx.rate_limit)

    async def _process_all_telegrams(self):
        """Process all telegrams being queued. Used in unit tests."""
        while not self.xknx.telegrams.empty():
            try:
                telegram = self.xknx.telegrams.get_nowait()
                if telegram.direction == TelegramDirection.INCOMING:
                    await self.process_telegram_incoming(telegram)
                elif telegram.direction == TelegramDirection.OUTGOING:
                    await self.process_telegram_outgoing(telegram)
            except XKNXException as ex:
                self.xknx.logger.error("Error while processing telegram %s", ex)
            finally:
                self.xknx.telegrams.task_done()

    async def process_telegram_outgoing(self, telegram):
        """Process outgoing telegram."""
        self.xknx.telegram_logger.debug(telegram)
        if self.xknx.knxip_interface is not None:
            await self.xknx.knxip_interface.send_telegram(telegram)
            if telegram.telegramtype == TelegramType.GROUP_WRITE:
                await self.xknx.devices.process(telegram)
        else:
            self.xknx.logger.warning("No KNXIP interface defined")

    async def process_telegram_incoming(self, telegram):
        """Process incoming telegram."""
        self.xknx.telegram_logger.debug(telegram)
        processed = False
        for telegram_received_cb in self.telegram_received_cbs:
            if telegram_received_cb.is_within_filter(telegram):
                ret = await telegram_received_cb.callback(telegram)
                if ret:
                    processed = True
        # TODO: why don't we process every incoming telegram by device?
        if not processed:
            await self.xknx.devices.process(telegram)<|MERGE_RESOLUTION|>--- conflicted
+++ resolved
@@ -9,13 +9,9 @@
 """
 import asyncio
 
-<<<<<<< HEAD
-from xknx.exceptions import XKNXException
+
+from xknx.exceptions import CommunicationError, XKNXException
 from xknx.telegram import TelegramDirection, TelegramType
-=======
-from xknx.exceptions import CommunicationError, XKNXException
-from xknx.telegram import TelegramDirection
->>>>>>> 1e63b8d9
 
 
 class TelegramQueue:
