"""
KNXIPInterface manages KNX/IP Tunneling or Routing connections.

* It searches for available devices and connects with the corresponding connect method.
* It passes KNX telegrams from the network and
* provides callbacks after having received a telegram from the network.

"""
from enum import Enum
from platform import system as get_os_name

from xknx.exceptions import XKNXException

from .const import DEFAULT_MCAST_PORT
from .gateway_scanner import GatewayScanner, GatewayScanFilter
from .routing import Routing
from .tunnel import Tunnel


class ConnectionType(Enum):
    """Enum class for different types of KNX/IP Connections."""

    AUTOMATIC = 0
    TUNNELING = 1
    ROUTING = 2


class ConnectionConfig:
    """
    Connection configuration.

    Handles:
    * type of connection:
        * AUTOMATIC for using GatewayScanner for searching and finding KNX/IP devices in the network.
        * TUNNELING connect to a specific KNX/IP tunneling device.
        * ROUTING use KNX/IP multicast routing.
    * local_ip: Local ip of the interface though which KNXIPInterface should connect.
    * gateway_ip: IP of KNX/IP tunneling device.
    * gateway_port: Port of KNX/IP tunneling device.
<<<<<<< HEAD
    * auto_reconnect: Auto reconnect to KNX/IP tunneling device if connection cannot be established.
    * auto_reconnect_wait: Wait n seconds before trying to reconnect to KNX/IP tunneling device.
=======
    * scan_filter: For AUTOMATIC connection, limit scan with the given filter
    * bind_to_multicast_addr: Bind to the multicast address instead of the local IP (ROUTING only)
>>>>>>> 9d8904af
    """

    # pylint: disable=too-few-public-methods

    def __init__(self,
<<<<<<< HEAD
                 connection_type=ConnectionType.AUTOMATIC,
                 local_ip=None,
                 gateway_ip=None,
                 gateway_port=DEFAULT_MCAST_PORT,
                 auto_reconnect=False,
                 auto_reconnect_wait=3):
=======
                 connection_type: ConnectionType = ConnectionType.AUTOMATIC,
                 local_ip: str = None,
                 gateway_ip: str = None,
                 gateway_port: int = DEFAULT_MCAST_PORT,
                 scan_filter: GatewayScanFilter = GatewayScanFilter(),
                 bind_to_multicast_addr: bool = True):
>>>>>>> 9d8904af
        """Initialize ConnectionConfig class."""
        # pylint: disable=too-many-arguments
        self.connection_type = connection_type
        self.local_ip = local_ip
        self.gateway_ip = gateway_ip
        self.gateway_port = gateway_port
<<<<<<< HEAD
        self.auto_reconnect = auto_reconnect
        self.auto_reconnect_wait = auto_reconnect_wait
=======
        self.scan_filter = scan_filter
        self.bind_to_multicast_addr = bind_to_multicast_addr
>>>>>>> 9d8904af


class KNXIPInterface():
    """Class for managing KNX/IP Tunneling or Routing connections."""

    def __init__(self, xknx, connection_config=ConnectionConfig()):
        """Initialize KNXIPInterface class."""
        self.xknx = xknx
        self.interface = None
        self.connection_config = connection_config

    async def start(self):
        """Start interface. Connecting KNX/IP device with the selected method."""
        if self.connection_config.connection_type == ConnectionType.AUTOMATIC:
            await self.start_automatic(
                self.connection_config.scan_filter)
        elif self.connection_config.connection_type == ConnectionType.ROUTING:
            await self.start_routing(
                self.connection_config.local_ip,
                self.connection_config.bind_to_multicast_addr)
        elif self.connection_config.connection_type == ConnectionType.TUNNELING:
            await self.start_tunnelling(
                self.connection_config.local_ip,
                self.connection_config.gateway_ip,
                self.connection_config.gateway_port,
                self.connection_config.auto_reconnect,
                self.connection_config.auto_reconnect_wait)

    async def start_automatic(self, scan_filter: GatewayScanFilter):
        """Start GatewayScanner and connect to the found device."""
        gatewayscanner = GatewayScanner(self.xknx, scan_filter=scan_filter)
        gateways = await gatewayscanner.scan()

        if not gateways:
            raise XKNXException("No Gateways found")

<<<<<<< HEAD
        if gatewayscanner.supports_tunneling:
            await self.start_tunnelling(gatewayscanner.found_local_ip,
                                        gatewayscanner.found_ip_addr,
                                        gatewayscanner.found_port,
                                        self.connection_config.auto_reconnect,
                                        self.connection_config.auto_reconnect_wait)
        elif gatewayscanner.supports_routing:
            await self.start_routing(gatewayscanner.found_local_ip)
=======
        gateway = gateways[0]
        if gateway.supports_tunnelling:
            await self.start_tunnelling(gateway.local_ip,
                                        gateway.ip_addr,
                                        gateway.port)
        elif gateway.supports_routing:
            bind_to_multicast_addr = get_os_name() != "Darwin"  # = Mac OS
            await self.start_routing(gateway.local_ip, bind_to_multicast_addr)
>>>>>>> 9d8904af

    async def start_tunnelling(self, local_ip, gateway_ip, gateway_port,
                               auto_reconnect, auto_reconnect_wait):
        """Start KNX/IP tunnel."""
        self.xknx.logger.debug("Starting tunnel to %s:%s from %s", gateway_ip, gateway_port, local_ip)
        self.interface = Tunnel(
            self.xknx,
            self.xknx.own_address,
            local_ip=local_ip,
            gateway_ip=gateway_ip,
            gateway_port=gateway_port,
            telegram_received_callback=self.telegram_received,
            auto_reconnect=auto_reconnect,
            auto_reconnect_wait=auto_reconnect_wait)
        await self.interface.start()

    async def start_routing(self, local_ip, bind_to_multicast_addr):
        """Start KNX/IP Routing."""
        self.xknx.logger.debug("Starting Routing from %s", local_ip)
        self.interface = Routing(
            self.xknx,
            self.telegram_received,
            local_ip,
            bind_to_multicast_addr)
        await self.interface.start()

    async def stop(self):
        """Stop connected interfae (either Tunneling or Routing)."""
        if self.interface is not None:
            await self.interface.stop()
            self.interface = None

    def telegram_received(self, telegram):
        """Put received telegram into queue. Callback for having received telegram."""
        self.xknx.loop.create_task(
            self.xknx.telegrams.put(telegram))

    async def send_telegram(self, telegram):
        """Send telegram to connected device (either Tunneling or Routing)."""
        await self.interface.send_telegram(telegram)<|MERGE_RESOLUTION|>--- conflicted
+++ resolved
@@ -37,46 +37,33 @@
     * local_ip: Local ip of the interface though which KNXIPInterface should connect.
     * gateway_ip: IP of KNX/IP tunneling device.
     * gateway_port: Port of KNX/IP tunneling device.
-<<<<<<< HEAD
     * auto_reconnect: Auto reconnect to KNX/IP tunneling device if connection cannot be established.
     * auto_reconnect_wait: Wait n seconds before trying to reconnect to KNX/IP tunneling device.
-=======
     * scan_filter: For AUTOMATIC connection, limit scan with the given filter
     * bind_to_multicast_addr: Bind to the multicast address instead of the local IP (ROUTING only)
->>>>>>> 9d8904af
     """
 
     # pylint: disable=too-few-public-methods
 
     def __init__(self,
-<<<<<<< HEAD
-                 connection_type=ConnectionType.AUTOMATIC,
-                 local_ip=None,
-                 gateway_ip=None,
-                 gateway_port=DEFAULT_MCAST_PORT,
-                 auto_reconnect=False,
-                 auto_reconnect_wait=3):
-=======
                  connection_type: ConnectionType = ConnectionType.AUTOMATIC,
                  local_ip: str = None,
                  gateway_ip: str = None,
                  gateway_port: int = DEFAULT_MCAST_PORT,
+                 auto_reconnect: bool = False,
+                 auto_reconnect_wait: int = 3,
                  scan_filter: GatewayScanFilter = GatewayScanFilter(),
                  bind_to_multicast_addr: bool = True):
->>>>>>> 9d8904af
         """Initialize ConnectionConfig class."""
         # pylint: disable=too-many-arguments
         self.connection_type = connection_type
         self.local_ip = local_ip
         self.gateway_ip = gateway_ip
         self.gateway_port = gateway_port
-<<<<<<< HEAD
         self.auto_reconnect = auto_reconnect
         self.auto_reconnect_wait = auto_reconnect_wait
-=======
         self.scan_filter = scan_filter
         self.bind_to_multicast_addr = bind_to_multicast_addr
->>>>>>> 9d8904af
 
 
 class KNXIPInterface():
@@ -113,25 +100,16 @@
         if not gateways:
             raise XKNXException("No Gateways found")
 
-<<<<<<< HEAD
-        if gatewayscanner.supports_tunneling:
-            await self.start_tunnelling(gatewayscanner.found_local_ip,
-                                        gatewayscanner.found_ip_addr,
-                                        gatewayscanner.found_port,
-                                        self.connection_config.auto_reconnect,
-                                        self.connection_config.auto_reconnect_wait)
-        elif gatewayscanner.supports_routing:
-            await self.start_routing(gatewayscanner.found_local_ip)
-=======
         gateway = gateways[0]
         if gateway.supports_tunnelling:
             await self.start_tunnelling(gateway.local_ip,
                                         gateway.ip_addr,
-                                        gateway.port)
+                                        gateway.port,
+                                        self.connection_config.auto_reconnect,
+                                        self.connection_config.auto_reconnect_wait)
         elif gateway.supports_routing:
             bind_to_multicast_addr = get_os_name() != "Darwin"  # = Mac OS
             await self.start_routing(gateway.local_ip, bind_to_multicast_addr)
->>>>>>> 9d8904af
 
     async def start_tunnelling(self, local_ip, gateway_ip, gateway_port,
                                auto_reconnect, auto_reconnect_wait):
