--- conflicted
+++ resolved
@@ -17,54 +17,15 @@
 class SetpointShiftMode(Enum):
     """Enum for setting the setpoint shift mode."""
 
-<<<<<<< HEAD
-    def __init__(self,
-                 xknx,
-                 group_address=None,
-                 group_address_state=None,
-                 device_name=None,
-                 after_update_cb=None,
-                 setpoint_shift_step=DEFAULT_SETPOINT_SHIFT_STEP,
-                 min_temp_delta=DEFAULT_SETPOINT_SHIFT_MIN,
-                 max_temp_delta=DEFAULT_SETPOINT_SHIFT_MAX):
-        """Initialize SetpointShift class."""
-        # pylint: disable=too-many-arguments
-        super().__init__(xknx,
-                         group_address,
-                         group_address_state,
-                         device_name=device_name,
-                         feature_name="Setpoint shift value",
-                         after_update_cb=after_update_cb)
-=======
     DPT6010 = 1
     DPT9002 = 2
->>>>>>> ba070929
-
-
-<<<<<<< HEAD
-    def from_knx(self, payload):
-        """Convert current payload to value."""
-        return super().from_knx(payload) * self.setpoint_shift_step
-
-    async def set(self, value, response=False):
-        """Set new value from Kelvin."""
-        if value > self.max_temp_delta:
-            self.xknx.logger.warning("setpoint_shift_max exceeded at %s: %s",
-                                     self.device_name, value)
-            value = self.max_temp_delta
-        if value < self.min_temp_delta:
-            self.xknx.logger.warning("setpoint_shift_min exceeded at %s: %s",
-                                     self.device_name, value)
-            value = self.min_temp_delta
-        steps = int(value / self.setpoint_shift_step)
-        await super().set(steps)
-=======
+
+
 DEFAULT_SETPOINT_SHIFT_MAX = 6
 DEFAULT_SETPOINT_SHIFT_MIN = -6
 DEFAULT_SETPOINT_SHIFT_STEP = 0.5
 DEFAULT_TEMPERATURE_STEP = 0.1
 DEFAULT_SETPOINT_SHIFT_MODE = SetpointShiftMode.DPT6010
->>>>>>> ba070929
 
 
 class Climate(Device):
