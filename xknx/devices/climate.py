"""
Module for managing the climate within a room.

* It reads/listens to a temperature address from KNX bus.
* Manages and sends the desired setpoint to KNX bus.
"""
from xknx.exceptions import DeviceIllegalValue
from xknx.knx import GroupAddress

from .device import Device
from .remote_value_temp import RemoteValueTemp
from .remote_value_1count import RemoteValue1Count
from .remote_value_switch import RemoteValueSwitch


class Climate(Device):
    """Class for managing the climate."""

    # pylint: disable=too-many-instance-attributes,invalid-name

    DEFAULT_SETPOINT_SHIFT_STEP = 0.5
    DEFAULT_SETPOINT_SHIFT_MAX = 6
    DEFAULT_SETPOINT_SHIFT_MIN = -6

    def __init__(self,
                 xknx,
                 name,
                 group_address_temperature=None,
                 group_address_target_temperature=None,
                 group_address_setpoint_shift=None,
                 group_address_setpoint_shift_state=None,
                 setpoint_shift_step=DEFAULT_SETPOINT_SHIFT_STEP,
                 setpoint_shift_max=DEFAULT_SETPOINT_SHIFT_MAX,
                 setpoint_shift_min=DEFAULT_SETPOINT_SHIFT_MIN,
                 group_address_on_off=None,
                 group_address_on_off_state=None,
<<<<<<< HEAD
                 device_updated_cb=None):
=======
                 device_updated_cb=None,
                 override_supported_operation_modes=None,
                 min_temp=None,
                 max_temp=None):
>>>>>>> c1b74050
        """Initialize Climate class."""
        # pylint: disable=too-many-arguments, too-many-locals, too-many-branches, too-many-statements
        super(Climate, self).__init__(xknx, name, device_updated_cb)
        if isinstance(group_address_on_off, (str, int)):
            group_address_on_off = GroupAddress(group_address_on_off)
        if isinstance(group_address_on_off_state, (str, int)):
            group_address_on_off_state = GroupAddress(group_address_on_off_state)

        self.group_address_on_off = group_address_on_off
        self.group_address_on_off_state = group_address_on_off_state

<<<<<<< HEAD
=======
        self.operation_mode = HVACOperationMode.STANDBY
        self.min_temp = min_temp
        self.max_temp = max_temp
        self.override_supported_operation_modes = []

        if override_supported_operation_modes:
            for mode in override_supported_operation_modes:
                if isinstance(mode, str):
                    self.override_supported_operation_modes.append(HVACOperationMode[mode])
                elif isinstance(mode, HVACOperationMode):
                    self.override_supported_operation_modes.append(mode)

>>>>>>> c1b74050
        self.temperature = RemoteValueTemp(
            xknx,
            group_address_state=group_address_temperature,
            device_name=self.name,
            after_update_cb=self.after_update)
        self.target_temperature = RemoteValueTemp(
            xknx,
            group_address_target_temperature,
            device_name=self.name,
            after_update_cb=self.after_update)
        self.setpoint_shift = RemoteValue1Count(
            xknx,
            group_address_setpoint_shift,
            group_address_setpoint_shift_state,
            device_name=self.name,
            after_update_cb=self.after_update)

        self.setpoint_shift_step = setpoint_shift_step
        self.setpoint_shift_max = setpoint_shift_max
        self.setpoint_shift_min = setpoint_shift_min

        self.supports_on_off = \
            group_address_on_off is not None or \
            group_address_on_off_state is not None

        self.on = RemoteValueSwitch(
            xknx,
            group_address_on_off,
            group_address_on_off_state,
            self.name,
            self.after_update)

    @classmethod
    def from_config(cls, xknx, name, config):
        """Initialize object from configuration structure."""
        # pylint: disable=too-many-locals
        group_address_temperature = \
            config.get('group_address_temperature')
        group_address_target_temperature = \
            config.get('group_address_target_temperature')
        group_address_setpoint_shift = \
            config.get('group_address_setpoint_shift')
        group_address_setpoint_shift_state = \
            config.get('group_address_setpoint_shift_state')
        setpoint_shift_step = \
            config.get('setpoint_shift_step', cls.DEFAULT_SETPOINT_SHIFT_STEP)
        setpoint_shift_max = \
            config.get('setpoint_shift_max', cls.DEFAULT_SETPOINT_SHIFT_MAX)
        setpoint_shift_min = \
            config.get('setpoint_shift_min', cls.DEFAULT_SETPOINT_SHIFT_MIN)
        group_address_on_off = \
            config.get('group_address_on_off')
        group_address_on_off_state = \
            config.get('group_address_on_off_state')

        return cls(xknx,
                   name,
                   group_address_temperature=group_address_temperature,
                   group_address_target_temperature=group_address_target_temperature,
                   group_address_setpoint_shift=group_address_setpoint_shift,
                   group_address_setpoint_shift_state=group_address_setpoint_shift_state,
                   setpoint_shift_step=setpoint_shift_step,
                   setpoint_shift_max=setpoint_shift_max,
                   setpoint_shift_min=setpoint_shift_min,
                   group_address_on_off=group_address_on_off,
                   group_address_on_off_state=group_address_on_off_state)

    def has_group_address(self, group_address):
        """Test if device has given group address."""
        return self.temperature.has_group_address(group_address) or \
            self.target_temperature.has_group_address(group_address) or \
            self.setpoint_shift.has_group_address(group_address) or \
            self.on.has_group_address(group_address)

    @property
    def is_on(self):
        """Return power status."""
        return bool(self.on.value and self.on.value.value == 1)

    async def turn_on(self):
        """Set power status to on."""
        await self.on.on()

    async def turn_off(self):
        """Set power status to off."""
        await self.on.off()

    @property
    def initialized_for_setpoint_shift_calculations(self):
        """Test if object is initialized for setpoint shift calculations."""
        if not self.setpoint_shift.initialized:
            return False
        if self.setpoint_shift.value is None:
            return False
        if not self.target_temperature.initialized:
            return False
        if self.target_temperature.value is None:
            return False
        return True

    async def set_target_temperature(self, target_temperature):
        """Calculate setpoint shift shift and send it to  KNX bus."""
        if self.initialized_for_setpoint_shift_calculations:
            await self.set_target_temperature_setpoint_shift(target_temperature)
        # broadcast new target temperature and set internally
        await self.target_temperature.set(target_temperature)

    async def set_target_temperature_setpoint_shift(self, target_temperature):
        """Set target temperature via setpoint_shift group address."""
        temperature_delta = target_temperature-self.target_temperature.value
        setpoint_shift_delta = int(temperature_delta/self.setpoint_shift_step)
        setpoint_shift = self.setpoint_shift.value + setpoint_shift_delta

        if setpoint_shift > self.setpoint_shift_max:
            raise DeviceIllegalValue("setpoint_shift_max exceeded", setpoint_shift)
        elif setpoint_shift < self.setpoint_shift_min:
            raise DeviceIllegalValue("setpoint_shift_min exceeded", setpoint_shift)

        await self.setpoint_shift.set(setpoint_shift)

    @property
    def target_temperature_max(self):
        """Return the maxium possible target temperature."""
        if self.max_temp is not None:
            return self.max_temp
        if not self.initialized_for_setpoint_shift_calculations:
            return None
        return (self.target_temperature.value -
                self.setpoint_shift.value * self.setpoint_shift_step +
                self.setpoint_shift_max * self.setpoint_shift_step)

    @property
    def target_temperature_min(self):
        """Return the minimum possible target temperature."""
        if self.min_temp is not None:
            return self.min_temp
        if not self.initialized_for_setpoint_shift_calculations:
            return None
        return (self.target_temperature.value -
                self.setpoint_shift.value * self.setpoint_shift_step +
                self.setpoint_shift_min * self.setpoint_shift_step)

    async def process_group_write(self, telegram):
        """Process incoming GROUP WRITE telegram."""
        await self.temperature.process(telegram)
        await self.target_temperature.process(telegram)
        await self.setpoint_shift.process(telegram)
        await self.on.process(telegram)

    def state_addresses(self):
        """Return group addresses which should be requested to sync state."""
        state_addresses = []
        state_addresses.extend(self.temperature.state_addresses())
        state_addresses.extend(self.target_temperature.state_addresses())
        state_addresses.extend(self.setpoint_shift.state_addresses())
        if self.supports_on_off:
            state_addresses.extend(self.on.state_addresses())
        return state_addresses

    def __str__(self):
        """Return object as readable string."""
        return '<Climate name="{0}" ' \
            'temperature="{1}"  ' \
            'target_temperature="{2}"  ' \
            'setpoint_shift="{3}" ' \
            'setpoint_shift_step="{4}" ' \
            'setpoint_shift_max="{5}" ' \
            'setpoint_shift_min="{6}" ' \
            'group_address_on_off="{7}" ' \
            '/>' \
            .format(
                self.name,
                self.temperature.group_addr_str(),
                self.target_temperature.group_addr_str(),
                self.setpoint_shift.group_addr_str(),
                self.setpoint_shift_step,
                self.setpoint_shift_max,
                self.setpoint_shift_min,
                self.on.group_addr_str())

    def __eq__(self, other):
        """Equal operator."""
        return self.__dict__ == other.__dict__<|MERGE_RESOLUTION|>--- conflicted
+++ resolved
@@ -34,14 +34,9 @@
                  setpoint_shift_min=DEFAULT_SETPOINT_SHIFT_MIN,
                  group_address_on_off=None,
                  group_address_on_off_state=None,
-<<<<<<< HEAD
+                 min_temp=None,
+                 max_temp=None,
                  device_updated_cb=None):
-=======
-                 device_updated_cb=None,
-                 override_supported_operation_modes=None,
-                 min_temp=None,
-                 max_temp=None):
->>>>>>> c1b74050
         """Initialize Climate class."""
         # pylint: disable=too-many-arguments, too-many-locals, too-many-branches, too-many-statements
         super(Climate, self).__init__(xknx, name, device_updated_cb)
@@ -53,21 +48,9 @@
         self.group_address_on_off = group_address_on_off
         self.group_address_on_off_state = group_address_on_off_state
 
-<<<<<<< HEAD
-=======
-        self.operation_mode = HVACOperationMode.STANDBY
         self.min_temp = min_temp
         self.max_temp = max_temp
-        self.override_supported_operation_modes = []
-
-        if override_supported_operation_modes:
-            for mode in override_supported_operation_modes:
-                if isinstance(mode, str):
-                    self.override_supported_operation_modes.append(HVACOperationMode[mode])
-                elif isinstance(mode, HVACOperationMode):
-                    self.override_supported_operation_modes.append(mode)
-
->>>>>>> c1b74050
+
         self.temperature = RemoteValueTemp(
             xknx,
             group_address_state=group_address_temperature,
